---
title: " Vignette illustrating the use of MOFA on single-cell multi-omics data"
author: "Ricard Argelaguet and Britta Velten"
date: "`r Sys.Date()`"
output:
  BiocStyle::html_document:
    toc: false
vignette: >
  %\VignetteIndexEntry{Example_scMT}
  %\VignetteEngine{knitr::rmarkdown}
  %\VignetteEncoding{UTF-8}
---

This vignette show how to MOFA can be used to disentangle the heterogeneity in single-cell DNA methylation and RNA expression (scMT) data.  

<!-- <p align="center">  -->
<!-- <img src="../../images/scmt.png" style="width: 100%; height: 100%"/> -->
<!-- </p> -->

Briefly, the data set consists of 87 mouse embryonic stem cells (mESCs), comprising of 16 cells cultured in ‘2i’ media, which induces a naive pluripotency state, and 71 serum-grown cells, which commits cells to a primed pluripotency state poised for cellular differentiation (Angermueller, 2016). 


# Load data and create MOFA object
The data is stored as a `MultiAssayExperiment` object.
Notice that there are 4 views, one with normalized RNA expression assay and 3 views with DNA methylation information. Each DNA methylation view is a different genomic context (i.e. Enhancers, Promoters and CpG Islands) and each feature is an individual CpG site.
```{r, warning=FALSE, message=FALSE}
library(MOFAtools)
library(ggplot2)
```

```{r}
data("scMT_data")
scMT_data
```

First, we create the MOFA object:
```{r}
MOFAobject <- createMOFAobject(scMT_data)
```

The function `plotTilesData` can be used to obtain an overview of the structure of the data:
```{r}
# plotTilesData(MOFAobject, colors=c("#31A354","#377EB8","#377EB8","#377EB8"))
```

# Fit the MOFA model
The next step is to train the model. Internally, this is done using Python, so make sure you have the corresponding package installed (see installation instructions in the README file).

## Define options

### Define I/O options

### Define data options
Next, we define data options. The most important are:  
* **centerFeatures**:  logical indicating whether to learn the intercept (the means) in a per feature basis. This prevents you from having to center the data, so this option is always recommended (Default is TRUE). Only works for Gaussian views.
* **removeIncompleteSamples**: logical indicating whether to remove samples that are not profiled in all omics (Default is FALSE)
```{r}
<<<<<<< HEAD
DirOptions <- list(
  "dataDir" = tempdir(), # Directory to store the input matrices as .txt files, it can be a temporary folder
  "outFile" = "scMT_model.hdf5" # Output file of the model (use hdf5 extension)
)
=======
DataOptions <- getDefaultDataOptions()
DataOptions$centerFeatures <- TRUE
>>>>>>> 747d20c3
```


### Define model options
Next, we define model options. The most important are:  
* **numFactors**: number of factors (default is 25). By default, the model does not automatically learn the number of factors. If you want the model to do this (based on a minimum variance explained criteria), set `TrainOptions$learnFactors` to `TRUE` and set `TrainOptions$dropFactorThreshold` to a non-zero value.
* **likelihoods**: likelihood for each view. Usually we recommend gaussian for continuous data, bernoulli for binary data and poisson for count data. By default, the model tries to guess it from the data.
* **sparsity**: do you want to use sparsity? This makes the interpretation easier so it is recommended (Default is TRUE).
```{r}
ModelOptions <- getDefaultModelOptions(MOFAobject)
ModelOptions$learnIntercept <- FALSE
```

### Define training options
Next, we define training options. The most important are:  
* **maxiter**: maximum number of iterations. Ideally set it large enough and use the convergence criteria `TrainOptions$tolerance`.
* **learnFactors**: logical indicating whether to automatically learn the number of factors based on a minimum variance explained criterion. If you want to use this, set `ModelOptions$numFactors` to a large value and make sure you define the `TrainOptions$DropFactorThreshold` to a non-zero value.
* **tolerance**: convergence threshold based on change in the evidence lower bound. For an exploratory run you can use a value between 1.0 and 0.1, but for a "final" model we recommend a value of 0.01.
* **DropFactorThreshold**: threshold of fraction of variance explained to define a factor as inactive. This is the key parameter to let the model learn the number of factors. Factors explaining less than 'DropFactorThreshold' fraction of variation in all views will be removed. For example, a value of 0.01 (default) means that factors that explain less than 1\% of variance in all views will be discarded.
```{r}
TrainOptions <- getDefaultTrainOptions()
TrainOptions$seed <- 2017
TrainOptions$maxiter <- 100

# Automatically drop factors that explain less than 2% of variance in all omics
TrainOptions$DropFactorThreshold <- 0.02
```

## Prepare MOFA
`prepareMOFA` internally performs a set of sanity checks and fills the `DataOptions`, `TrainOptions` and `ModelOptions` slots of the `MOFAobject`
```{r}
MOFAobject <- prepareMOFA(
  MOFAobject, 
  DataOptions = DataOptions,
  ModelOptions = ModelOptions,
  TrainOptions = TrainOptions
)
```

## Run MOFA
Now we are ready to train the `MOFAobject`, which is done with the function `runMOFA`. This step can take some time (around 15 min with default parameters). For illustration we provide an existing trained `MOFAobject`
```{r, eval=FALSE}
<<<<<<< HEAD
MOFAobject <- runMOFA(MOFAobject, DirOptions)
=======
MOFAobject <- runMOFA(MOFAobject, outfile=tempfile())
>>>>>>> 747d20c3
```

```{r}
filepath <- system.file("extdata", "scMT_model.hdf5", package = "MOFAtools")
MOFAobject <- loadModel(filepath, MOFAobject)
MOFAobject
```


# Analyse a trained MOFA model
After training, we can explore the results from MOFA. Here we provide a semi-automated pipeline to disentangle and characterize all the identified sources of variation (the factors).

<!-- <p align="center">  -->
<!-- <img src="../../images/workflow.png" style="width: 100%; height: 100%"/> -->
<!-- </p> -->

In a nutshell, first you need to calculate the variance explained $R^2$ by each factor in each view. This is probably the most important result that MOFA produces, it summarises the entire heterogeneity of the dataset in a single figure: 

Next, one has to characterise the individual factors as either technical or biological (i.e phenotypic) sources of variability. It can be done via three approaches: 

* **Ordination of samples in the factor space**: this reveals clusters (or gradients), similar to what is traditionally done in Principal Component Analysis.
* **Inspection of top loadings in each factor**: the loading is a measure of feature importance, so features with high loading are the ones driving the heterogeneity captured by the factor. 
* **Feature set enrichemnt analysis**: if annotations exist (e.g. gene sets for mRNA views). 

For details, please read the Methods section of the Manuscript.

## Disentangling the heterogeneity, calculation of variance explained by each factor in each view
This is done by `calculateVarianceExplained` and `plotVarianceExplained` function. The resulting plot allows to get an overview of which factors are active in which view(s). If a factor is active in more than one view, this means that is capturing shared signal (co-variation) between features of different views.

In this data set MOFA identified 3 Factors with a minimum variance of 2%. While Factor 1 is shared across all data modalities (7% variance explained in the RNA data and between 53% and 72% in the methylation data sets), Factors 2 and 3 are active primarily in the RNA data
```{r}

# Calculate the variance decomposition values 
r2 <- calculateVarianceExplained(MOFAobject)

# Total variance explained per view by the combination of all factors
head(r2$R2Total)

# Variance explained by each factor in each view
head(r2$R2PerFactor)

# Plot the R2 values
plotVarianceExplained(MOFAobject)
```


## Characterisation of individual factors

### Inspection of loadings for Factor 1
Plotting the RNA expression gene loadings for Factor 1, we can see that it is enriched for naive pluripotency marker genes such as Rex1/Zpf42, Tbx3, Fbxo15 and Essrb. Hence, based on previous studies (Mohammed et al, 2016) we can hypothetise that Factor 1 captures a transition from a naive pluripotent state to a primed pluripotent states.
```{r}
# Plot all weights and highlight specific gene markers
plotWeights(
  object = MOFAobject, 
  view = "RNA expression", 
  factor = 1, 
  nfeatures = 0, 
  abs = F, 
  manual = list(c("Zfp42","Esrrb","Morc1","Fbxo15","Jam2","Klf4","Tcl1","Tbx3","Tex19.1"))
)

# Plot top 10 genes
plotTopWeights(
  object = MOFAobject,
  view = "RNA expression", 
  factor = 1, 
  nfeatures = 10
)
```

Also, instead of looking at the "abstract" weights, it is useful to observe, in the original data, the heterogeneity captured by a Factor. This can be done using the `plotDataHeatmap` function.
```{r}
# Add metadata to the plot
<<<<<<< HEAD
factor1 <- sort(getFactors(MOFAobject,"LF1")[,1])
=======
factor1 <- sort(getFactors(MOFAobject,"LF_1")[,1])
>>>>>>> 747d20c3
order_samples <- names(factor1)
df <- data.frame(
  row.names = order_samples,
  culture = MOFAobject@InputData[,order_samples]$culture,
  factor = factor1
)

plotDataHeatmap(
  object = MOFAobject, 
  view = "RNA expression", 
  factor = "LF_1", 
  features = 20, 
  transpose = T, 
  show_colnames=F, show_rownames=T, cluster_cols = F, annotation_col=df # pheatmap options
)
```

We can now connect these transcriptomic changes to coordinated changes on the DNA methylation. As Factor 1 is active in all genomic contexts, it suggests that there is a massive genome-wide DNA methylation remodelling. This can confirmed by inspecting the weights in the DNA methylation views: notice that most features (CpG sites) have a negative weight, which suggests that  their DNA methylation decrease in a manner that is inversely proportional to the direction of Factor 1.
```{r}
plotWeights(
  object = MOFAobject,
  view = "Met Enhancers", 
  factor = 1, 
  nfeatures = 0,
  abs = F,
  scale = F
)
```

As done before, let's observe the heterogeneity captured by Factor 1 in the original data space. This clearly confirms that most of the CpG sites are getting methylated as cells progress in Factor 1 from naive to primed pluripotent stem cells
```{r}
plotDataHeatmap(
  object = MOFAobject, 
  view = "Met Enhancers", 
  factor = 1, 
  features = 500,
  transpose = T,
  cluster_rows=F, cluster_cols=F, show_rownames=F, show_colnames=F, annotation_col=df  # pheatmap options
)
```

### Inspection of loadings for Factor 2
A similar analysis for Factor 2 reveals that it captures a second axis of differentiation from the primed pluripotency state to a differentiated state, with highest RNA loadings for known differentiation markers such as keratins and annexins.
```{r}
# Plot all weights and highlight specific gene markers
plotWeights(
  object = MOFAobject, 
  view="RNA expression", 
  factor = 2, 
  nfeatures = 0, 
  manual = list(c("Krt8","Cald1","Anxa5","Tagln","Ahnak","Dsp","Anxa3","Krt19")), 
  scale = F,
  abs = F
)

# Plot top 10 genes
plotTopWeights(
  object = MOFAobject, 
  view="RNA expression", 
  factor = 2, 
  nfeatures = 10
)
```

Interestingly, the $R^2$ plot suggests that this second axis of variability is not associated with DNA methylation. We can confirm this by plotting the weights (they are all zero) and the heatmaps (no coherent pattern) as we have done before:
```{r}
plotWeights(
  object = MOFAobject, 
  view = "Met Enhancers", 
  factor = 2, 
  nfeatures = 0, 
  abs = F,
  scale = F
)
```

```{r, message=FALSE}
<<<<<<< HEAD
factor2 <- sort(getFactors(MOFAobject,"LF2")[,1])
=======
factor2 <- sort(getFactors(MOFAobject,"LF_2")[,1])
>>>>>>> 747d20c3
order_samples <- names(factor2)
df <- data.frame(
  row.names = order_samples,
  culture = MOFAobject@InputData[,order_samples]$culture,
  factor = factor2
)
plotDataHeatmap(
  object = MOFAobject, 
  view = "Met Enhancers", 
  factor = 2, 
  features = 500,
  transpose = T,
  cluster_rows=F, cluster_cols=F, show_rownames=F, show_colnames=F, annotation_col=df  # pheatmap options
)
```

## Ordination of samples by factors
Samples can be visualized along factors of interest using the `plotFactorScatter` and `plotFactorBeeswarm` functions.  

In this data set, the **combination of Factor 1 and Factor 2 captured the entire differentiation trajectory from naive pluripotent cells via primed pluripotent cells to differentiated cells**. This illustrates the importance of learning continuous latent factors rather than discrete sample assignments.
```{r, message=FALSE}
p <- plotFactorScatter(
  object = MOFAobject, 
  factors=1:2, 
  color_by = "culture"
)
p + scale_color_manual(values=c("lightsalmon","orangered3"))
```

Finally, *Factor 3* captured the cellular detection rate, a known technical covariate that represents the number of expressed genes.
```{r, message=FALSE}
plotFactorBeeswarm(
  object = MOFAobject,
  factors = 3, 
  color_by = "cellular_detection_rate"
)
```


## Customized analysis
For customized exploration of weights and factors, you can directly fetch the variables from the `MOFAobject using 'get' functions: `getWeights`, `getFactors` and `getTrainData`. As an example, here we do a scatterplot between Factor 3 and the true Cellular Detection Rate values
```{r, message=FALSE}
cdr <- colMeans(MOFAobject@TrainData$`RNA expression`>0,na.rm=T)
factor3 <- getFactors(MOFAobject, factors=3, include_intercept = F)[,1]

foo <- data.frame(factor = factor3, cdr = cdr)
ggplot(foo, aes_string(x = "factor", y = "cdr")) + 
  geom_point() + xlab("Factor 3") + ylab("Cellular Detection Rate") +
  stat_smooth(method="lm") +
  theme_bw()
```


# Further functionalities 

## Imputation of missing observations
The factors can be used to impute missing data (see Methods of the publication). This is done using the `imputeMissing` function, which stores the imputed data in the `ImputedData` slot of the `MOFAobject`. It can be accessed via the `getImputedData` function:
```{r}
MOFAobject <- imputeMissing(MOFAobject)
nonImputedMethylation <- getTrainData(MOFAobject, view="Met CpG Islands")[[1]]
imputedMethylation <- getImputedData(MOFAobject, view="Met CpG Islands")[[1]]

nonImputedMethylation[1:5,1:5]
imputedMethylation[1:5,1:5]
```

## Clustering of samples based on latent factors
Samples can be clustered according to their values on the latent factors using the `clusterSamples` function.
```{r, message=FALSE}
# Hierarchical clustering with K=2 using Factor 1
h <- clusterSamples(MOFAobject, k=2, factors=1)

# Scatterplot colored by the predicted cluster labels and shaped by the true culture conditions
plotFactorScatter(
  object = MOFAobject,
  factors = 1:2,
  color_by = h,
  shape_by = "culture"
)
```<|MERGE_RESOLUTION|>--- conflicted
+++ resolved
@@ -55,21 +55,14 @@
 * **centerFeatures**:  logical indicating whether to learn the intercept (the means) in a per feature basis. This prevents you from having to center the data, so this option is always recommended (Default is TRUE). Only works for Gaussian views.
 * **removeIncompleteSamples**: logical indicating whether to remove samples that are not profiled in all omics (Default is FALSE)
 ```{r}
-<<<<<<< HEAD
-DirOptions <- list(
-  "dataDir" = tempdir(), # Directory to store the input matrices as .txt files, it can be a temporary folder
-  "outFile" = "scMT_model.hdf5" # Output file of the model (use hdf5 extension)
-)
-=======
 DataOptions <- getDefaultDataOptions()
 DataOptions$centerFeatures <- TRUE
->>>>>>> 747d20c3
 ```
 
 
 ### Define model options
 Next, we define model options. The most important are:  
-* **numFactors**: number of factors (default is 25). By default, the model does not automatically learn the number of factors. If you want the model to do this (based on a minimum variance explained criteria), set `TrainOptions$learnFactors` to `TRUE` and set `TrainOptions$dropFactorThreshold` to a non-zero value.
+* **numFactors**: number of factors (default is 25). By default, the model does not automatically learn the number of factors. If you want the model to do this (based on a minimum variance explained criteria), set `TrainOptions$dropFactorThreshold` to a non-zero value.
 * **likelihoods**: likelihood for each view. Usually we recommend gaussian for continuous data, bernoulli for binary data and poisson for count data. By default, the model tries to guess it from the data.
 * **sparsity**: do you want to use sparsity? This makes the interpretation easier so it is recommended (Default is TRUE).
 ```{r}
@@ -80,9 +73,8 @@
 ### Define training options
 Next, we define training options. The most important are:  
 * **maxiter**: maximum number of iterations. Ideally set it large enough and use the convergence criteria `TrainOptions$tolerance`.
-* **learnFactors**: logical indicating whether to automatically learn the number of factors based on a minimum variance explained criterion. If you want to use this, set `ModelOptions$numFactors` to a large value and make sure you define the `TrainOptions$DropFactorThreshold` to a non-zero value.
 * **tolerance**: convergence threshold based on change in the evidence lower bound. For an exploratory run you can use a value between 1.0 and 0.1, but for a "final" model we recommend a value of 0.01.
-* **DropFactorThreshold**: threshold of fraction of variance explained to define a factor as inactive. This is the key parameter to let the model learn the number of factors. Factors explaining less than 'DropFactorThreshold' fraction of variation in all views will be removed. For example, a value of 0.01 (default) means that factors that explain less than 1\% of variance in all views will be discarded.
+* **DropFactorThreshold**: hyperparameter to automatically learn the number of factors based on a minimum variance explained criteria. Factors explaining less than 'DropFactorThreshold' fraction of variation in all views will be removed. For example, a value of 0.01 (default) means that factors that explain less than 1\% of variance in all views will be discarded.
 ```{r}
 TrainOptions <- getDefaultTrainOptions()
 TrainOptions$seed <- 2017
@@ -106,11 +98,7 @@
 ## Run MOFA
 Now we are ready to train the `MOFAobject`, which is done with the function `runMOFA`. This step can take some time (around 15 min with default parameters). For illustration we provide an existing trained `MOFAobject`
 ```{r, eval=FALSE}
-<<<<<<< HEAD
-MOFAobject <- runMOFA(MOFAobject, DirOptions)
-=======
 MOFAobject <- runMOFA(MOFAobject, outfile=tempfile())
->>>>>>> 747d20c3
 ```
 
 ```{r}
@@ -184,11 +172,7 @@
 Also, instead of looking at the "abstract" weights, it is useful to observe, in the original data, the heterogeneity captured by a Factor. This can be done using the `plotDataHeatmap` function.
 ```{r}
 # Add metadata to the plot
-<<<<<<< HEAD
 factor1 <- sort(getFactors(MOFAobject,"LF1")[,1])
-=======
-factor1 <- sort(getFactors(MOFAobject,"LF_1")[,1])
->>>>>>> 747d20c3
 order_samples <- names(factor1)
 df <- data.frame(
   row.names = order_samples,
@@ -266,11 +250,7 @@
 ```
 
 ```{r, message=FALSE}
-<<<<<<< HEAD
 factor2 <- sort(getFactors(MOFAobject,"LF2")[,1])
-=======
-factor2 <- sort(getFactors(MOFAobject,"LF_2")[,1])
->>>>>>> 747d20c3
 order_samples <- names(factor2)
 df <- data.frame(
   row.names = order_samples,
