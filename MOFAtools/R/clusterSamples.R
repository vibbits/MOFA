--- conflicted
+++ resolved
@@ -10,14 +10,9 @@
 #' or using multiple factors, where you combine multiple sources of variation. \cr
 #' @param object a \code{\link{MOFAmodel}} object.
 #' @param k number of clusters
-<<<<<<< HEAD
-#' @param factors character vector with the factor name(s), or numeric vector with the index of the factor(s) to use. Default is 'all'
-#' @details In some cases, due to model technicalities, samples can have missing values in a particular latent factor. In such a case, these samples would be ignored removed.
-=======
 #' @param factors character vector with the factor name(s), or numeric vector with the index of the factor(s) to use. Default is 'all'\#' @param factors character vector with the factor name(s), or numeric vector with the index of the factor(s) to use. Default is 'all'
 #' @param ... other arguments that can be passed to the kmeans function
 #' @details In some cases, due to model technicalities, samples can have missing values in the latent factor space. In such a case, these samples are currently removed.
->>>>>>> d25da7b9
 #' @return output from \code{\link{kmeans}} function
 #' @export
 #' 
