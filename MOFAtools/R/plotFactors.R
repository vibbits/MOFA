
###########################################
## Functions to visualise latent factors ##
###########################################


#' @title Plot histogram of latent factor values
#' @name plotFactorHist
#' @description Plot a histogram of latent factor values.
#' @param object a trained \code{\link{MOFAmodel}} object.
#' @param factor character vector with the factor name or numeric vector with the index of the factor.
#' @param group_by specifies groups used to color the samples of the histogram. 
#' This can be either: 
#' a character giving the name of a feature,
#' the name of a covariate (only if using a \code{\link{MultiAssayExperiment}} as input), 
#' or a vector of the same length as the number of samples.
#' @param group_names names for the groups.
#' @param alpha transparency parameter. 
#' Default is 0.5
#' @param binwidth binwidth for histogram. Default is \code{NULL}, which uses \code{ggplot2} default calculation.
#' @param showMissing boolean indicating whether to remove sample for which \code{group_by} is missing (default is FALSE)
#' @details One of the first steps for the annotation of factors is to visualise and color them using known covariates such as phenotypic or clinical data. \cr
#' This method generates a histogram of the sample values in a given latent factor. \cr
#' Similar functions are \code{\link{plotFactorScatter}} for doing scatter plots between pairs of factors 
#' and \code{\link{plotFactorBeeswarm}} for doing Beeswarm plots of single factors.
#' @return Returns a \code{ggplot2} object
#' @import ggplot2
#' @export
#' @examples
#' # Example on the CLL data
#' filepath <- system.file("extdata", "CLL_model.hdf5", package = "MOFAtools")
#' MOFA_CLL <- loadModel(filepath)
#' plotFactorHist(MOFA_CLL, factor=1)
#' plotFactorHist(MOFA_CLL, factor=1, group_by= "IGHV")
#'
#' # Example on the scMT data
#' filepath <- system.file("extdata", "scMT_model.hdf5", package = "MOFAtools")
#' MOFA_scMT <- loadModel(filepath)
#' plotFactorHist(MOFA_scMT, factor=2)

plotFactorHist <- function(object, factor, group_by = NULL, group_names = "", alpha = 0.5, binwidth = NULL, showMissing = FALSE) {
  
  # Sanity checks
  if (class(object) != "MOFAmodel") stop("'object' has to be an instance of MOFAmodel")
<<<<<<< HEAD
  
=======
  if(length(factor)>1)  stop("Please specify a single factor!")

>>>>>>> 747d20c3
  # Collect relevant data
  Z <- getFactors(object, factors = factor, as.data.frame = TRUE)
<<<<<<< HEAD
  factor <- unique(Z$factor)
=======
  
  # Get factors
  if (is.numeric(factor)) {
    if (object@ModelOptions$learnIntercept) {
      factor <- factorNames(object)[factor+1]
    } else {
      factor <- factorNames(object)[factor]
    }
  } else { 
    stopifnot(factor %in% factorNames(object)) 
  }
  
>>>>>>> 747d20c3
  # get groups
  N <- object@Dimensions[["N"]]
  groupLegend <- T
  if (!is.null(group_by)) {
    
    # It is the name of a covariate or a feature in the TrainData
    if (length(group_by) == 1 & is.character(group_by)) {
      if (group_names=="") group_names <- group_by
      TrainData <- getTrainData(object)
      featureNames <- lapply(TrainData(object), rownames)
      if (group_by %in% Reduce(union,featureNames)) {
        viewidx <- which(sapply(featureNames, function(vnm) group_by %in% vnm))
        group_by <- TrainData[[viewidx]][group_by,]
      } else if (class(object@InputData) == "MultiAssayExperiment") {
        group_by <- getCovariates(object, group_by)
      } else {
        stop("'group_by' was specified but it was not recognised, please read the documentation")
      }
      
    # It is a vector of length N
    } else if (length(group_by) > 1) {
      stopifnot(length(group_by) == N)
      
    # It is not recognised
    } else {
      stop("'group_by' was specified but it was not recognised, please read the documentation")
    }
    
  } else {
    group_by <- rep(TRUE,N)
    groupLegend <- F
  }
  
  names(group_by) <- sampleNames(object)
  Z$group_by <- group_by[Z$sample]

  # Remove missing samples
  if(!showMissing) Z <- Z[!is.na(group_by) & !is.nan(group_by),]
  Z$group_by <- as.factor(Z$group_by)
  
  xlabel <- factor
  # Generate plot
  p <- ggplot(Z, aes_string(x="value", group="group_by")) + 
    geom_histogram(aes(fill=group_by), alpha=alpha, binwidth=binwidth, position="identity") + 
    scale_y_continuous(expand=c(0,0)) +
    xlab(xlabel) + 
    guides(fill=guide_legend(title=group_names)) +
    theme(plot.margin = margin(40,40,20,20), 
          axis.text = element_text(size=rel(1.3), color = "black"), 
          axis.title.y = element_text(size=rel(1.5), margin=margin(0,15,0,0)), 
          axis.title.x = element_text(size=rel(1.5), margin=margin(15,0,0,0)), 
          axis.line = element_line(color="black", size=rel(1.0)),
          # axis.ticks = element_line(color="black", size=0.5),
          panel.border = element_blank(), 
          panel.grid.major = element_blank(),
          panel.grid.minor = element_blank(), 
          panel.background = element_blank(),
          legend.key = element_rect(fill = "white")
    )
  
  if (!groupLegend) { p <- p + guides(fill = FALSE) }
  
  return(p)
}


#' @title Beeswarm plot of latent factors
#' @name plotFactorBeeswarm
#' @description Beeswarm plot of the latent factor values.
#' @param object a trained \code{\link{MOFAmodel}} object.
#' @param factors character vector with the factor name(s), or numeric vector with the index of the factor(s) to use. 
#' Default is 'all'
#' @param color_by specifies groups or values used to color the samples. 
#' This can be either: 
#' a character giving the name of a feature, 
#' a character giving the same of a covariate (only if using \code{\link{MultiAssayExperiment}} as input), 
#' or a vector of the same length as the number of samples specifying discrete groups or continuous numeric values.
#' @param shape_by specifies groups or values used for the shape of samples. See color_by for how this can be specified. A maximum of 6 different values can be specified.
#' @param name_color name for color legend (usually only used if color_by is not a character itself)
#' @param name_shape name for shape legend (usually only used if shape_by is not a character itself)
#' @param showMissing logical indicating whether to remove samples for which \code{shape_by} or \code{color_by} is missing.
#' @details One of the main steps for the annotation of factors is to visualise and color them using known covariates or phenotypic data. \cr
#' This function generates a Beeswarm plot of the sample values in a given latent factor. \cr
#' Similar functions are \code{\link{plotFactorScatter}} for doing scatter plots and \code{\link{plotFactorHist}} for doing histogram plots
#' @return Returns a \code{ggplot2} object
#' @import ggplot2 ggbeeswarm RColorBrewer grDevices
#' @export
<<<<<<< HEAD
plotFactorBeeswarm <- function(object, factors, color_by = NULL, shape_by = NULL, name_color = "", name_shape = "", showMissing = FALSE) {
=======
#' @examples
#' # Example on the CLL data
#' filepath <- system.file("extdata", "CLL_model.hdf5", package = "MOFAtools")
#' MOFA_CLL <- loadModel(filepath)
#' plotFactorBeeswarm(MOFA_CLL, factor=1:3)
#' plotFactorBeeswarm(MOFA_CLL, factor=1:2, color_by= "IGHV")
#'
#' # Example on the scMT data
#' filepath <- system.file("extdata", "scMT_model.hdf5", package = "MOFAtools")
#' MOFA_scMT <- loadModel(filepath)
#' plotFactorBeeswarm(MOFA_scMT)

plotFactorBeeswarm <- function(object, factors="all", color_by = NULL, name_color = "", showMissing = FALSE) {
>>>>>>> 747d20c3
  
  # Sanity checks
  if (!is(object, "MOFAmodel")) stop("'object' has to be an instance of MOFAmodel")

  # Get factors
  if (is.numeric(factors)) {
    if (object@ModelOptions$learnIntercept) {
      factors <- factorNames(object)[factors+1]
    } else {
      factors <- factorNames(object)[factors]
    }
  } else { 
    if (paste0(factors,collapse="") == "all") { 
      factors <- factorNames(object) 
    } else {
      stopifnot(all(factors %in% factorNames(object)))  
    }
  }
  Z <- getFactors(object, factors=factors, include_intercept=F, as.data.frame=T)
  Z$factor <- as.factor(Z$factor)
  
  # Set color
  N <- object@Dimensions[["N"]]
  colorLegend <- T
  if (!is.null(color_by)) {
    # It is the name of a covariate or a feature in the TrainData
    if (length(color_by) == 1 & is.character(color_by)) {
      if(name_color=="") name_color <- color_by
      TrainData <- getTrainData(object)
      featureNames <- lapply(TrainData(object), rownames)
      if(color_by %in% Reduce(union,featureNames)) {
        viewidx <- which(sapply(featureNames, function(vnm) color_by %in% vnm))
        color_by <- TrainData[[viewidx]][color_by,]
      } else if(class(object@InputData) == "MultiAssayExperiment") {
        color_by <- getCovariates(object, color_by)
    } else {
      stop("'color_by' was specified but it was not recognised, please read the documentation") 
    }
    # It is a vector of length N
    } else if (length(color_by) > 1) {
      stopifnot(length(color_by) == N)
    } else {
      stop("'color_by' was specified but it was not recognised, please read the documentation")
    }
  } else {
    color_by <- rep(TRUE,N)
    colorLegend <- F
  }
  
  if(length(unique(color_by)) < 5) color_by <- as.factor(color_by)
  Z$color_by <- color_by[Z$sample]
  
  # Set shape
  shapeLegend <- T
  if (!is.null(shape_by)) {
    # It is the name of a covariate or a feature in the TrainData
    if (length(shape_by) == 1 & is.character(shape_by)) {
      if(name_shape=="") name_shape <- shape_by
      TrainData <- getTrainData(object)
      featureNames <- lapply(TrainData(object), rownames)
      if(shape_by %in% Reduce(union,featureNames)) {
        viewidx <- which(sapply(featureNames, function(vnm) shape_by %in% vnm))
        shape_by <- TrainData[[viewidx]][shape_by,]
      } else if(class(object@InputData) == "MultiAssayExperiment") {
        shape_by <- getCovariates(object, shape_by)
    } else {
      stop("'shape_by' was specified but it was not recognised, please read the documentation") 
    }
    # It is a vector of length N
    } else if (length(shape_by) > 1) {
      stopifnot(length(shape_by) == N)
    } else {
      stop("'color_by' was specified but it was not recognised, please read the documentation")
    }
  } else {
    shape_by <- rep(TRUE,N)
    shapeLegend <- F
  }
  if(length(unique(shape_by)) < 7) shape_by <- as.factor(shape_by)
    else stop("'shape_by' was specified but has too many values. The shape argument can take a maximum of 6 values")
  Z$shape_by <- shape_by[Z$sample]


  # Remove samples with missing values
<<<<<<< HEAD
  if (showMissing==F) {
    Z <- Z[!(is.na(color_by) | is.nan(color_by) | color_by=="NaN" | is.na(shape_by) | is.nan(shape_by) | shape_by=="NaN"),]
=======
  if (!showMissing) {
    Z <- Z[!(is.na(color_by) | is.nan(color_by) | color_by=="NaN"),]
>>>>>>> 747d20c3
  }
  
  # Generate plot
  p <- ggplot(Z, aes_string(x=0, y="value")) + 
    ggbeeswarm::geom_quasirandom(aes(color=color_by, shape=shape_by)) +
    ylab("Factor value") + xlab("") +
    scale_x_continuous(breaks=NULL) +
    facet_wrap(~factor, scales="free") +
    theme(
      axis.text.y = element_text(size = rel(1.5), color = "black"),
      axis.title.y = element_text(size = rel(1.5), color = "black"),
      axis.line = element_line(color = "black", size = 0.4),
      axis.ticks.length = unit(0.25,"cm"),
      axis.ticks = element_line(color = "black"),
      panel.border = element_blank(), 
      panel.grid.major = element_blank(),
      panel.grid.minor = element_blank(), 
      panel.background = element_blank(),
      legend.title=element_text(size=20, hjust=0.5, color="black"),
      legend.text=element_text(size=18, hjust=0.5, color="black"),
      legend.position = "right", 
      legend.direction = "vertical",
      legend.key = element_blank()
      )
  
  # If color_by is numeric, define the default gradient
  # if (is.numeric(color_by)) { p <- p + scale_color_gradientn(colors=terrain.colors(10)) }
  if (is.numeric(color_by)) { 
    p <- p + scale_color_gradientn(colors = colorRampPalette(rev(brewer.pal(n=5, name="RdYlBu")))(10)) 
  }
  
  # Add legend
  if (colorLegend) { 
    p <- p + labs(color=name_color) 
  } else { 
    p <- p + guides(color = FALSE) 
  }
  if (shapeLegend) { 
    p <- p + labs(shape=name_shape) 
  } else { 
    p <- p + guides(shape = FALSE) 
  }
  
  return(p)
}

#' @title Scatterplot of two latent factors
#' @name plotFactorScatter
#' @description Scatterplot of the values of two latent factors.
#' @param object a trained \code{\link{MOFAmodel}} object.
#' @param factors a vector of length two with the factors to plot. Factors can be specified either as a characters
#' using the factor names, or as numeric with the index of the factors
#' @param color_by specifies groups or values used to color the samples. 
#' This can be either 
#' a character giving the name of a feature present in the training data, 
#' a character giving the same of a covariate (only if using \code{\link{MultiAssayExperiment}} as input), 
#' or a vector of the same length as the number of samples specifying discrete groups or continuous numeric values.
#' @param shape_by specifies groups or values used to shape the samples. 
#' This can be either
#' a character giving the name of a feature present in the training data, 
#' a character giving the same of a covariate (only if using \code{\link{MultiAssayExperiment}} as input), 
#' or a vector of the same length as the number of samples specifying discrete groups.
#' @param name_color name for color legend (usually only used if color_by is not a character itself)
#' @param name_shape name for shape legend (usually only used if shape_by is not a character itself)
#' @param showMissing logical indicating whether to include samples for which \code{shape_by} or \code{color_by} is missing
#' @details One of the first steps for the annotation of factors is to visualise and group/color them using known covariates such as phenotypic or clinical data.
#' This method generates a single scatterplot for the combination of two latent factors.
#' Similar functions are \code{\link{plotFactorScatters}} for doing multiple scatter plots and 
#' \code{\link{plotFactorBeeswarm}} for doing Beeswarm plots for single factors.
#' @return Returns a \code{ggplot2} object
#' @import ggplot2
#' @export
#' @examples
#' # Example on the CLL data
#' filepath <- system.file("extdata", "CLL_model.hdf5", package = "MOFAtools")
#' MOFA_CLL <- loadModel(filepath)
#' plotFactorScatter(MOFA_CLL, factors=1:2)
#' plotFactorScatter(MOFA_CLL, factors=1:2, color_by= "IGHV", shape_by="trisomy12", showMissing=FALSE)
#'
#' # Example on the scMT data
#' filepath <- system.file("extdata", "scMT_model.hdf5", package = "MOFAtools")
#' MOFA_scMT <- loadModel(filepath)
#' plotFactorScatter(MOFA_scMT, factors=c(1,3))

plotFactorScatter <- function (object, factors, color_by = NULL, shape_by = NULL, name_color="",
                         name_shape="", showMissing = TRUE) {
  
  # Sanity checks
  if (class(object) != "MOFAmodel") stop("'object' has to be an instance of MOFAmodel")
  stopifnot(length(factors)==2)
  
  # Get factors
  if (is.numeric(factors)) {
    if (object@ModelOptions$learnIntercept) {
      factors <- factorNames(object)[factors+1]
    } else {
      factors <- factorNames(object)[factors]
    }
  } else { 
    if (paste0(factors,collapse="") == "all") { 
      factors <- factorNames(object) 
    } else {
      stopifnot(all(factors %in% factorNames(object)))  
    }
  }
  Z <- getFactors(object, factors = factors)
<<<<<<< HEAD
  factors <- colnames(Z)
=======
  
  # Get samples
>>>>>>> 747d20c3
  samples <- sampleNames(object)
  N <- object@Dimensions[["N"]]
  
  # Set color
  colorLegend <- T
  if (!is.null(color_by)) {
    # It is the name of a covariate or a feature in the TrainData
    if (length(color_by) == 1 & is.character(color_by)) {
      if(name_color=="") name_color <- color_by
      TrainData <- getTrainData(object)
      featureNames <- lapply(TrainData(object), rownames)
      if(color_by %in% Reduce(union,featureNames)) {
        viewidx <- which(sapply(featureNames, function(vnm) color_by %in% vnm))
        color_by <- TrainData[[viewidx]][color_by,]
      } else if(class(object@InputData) == "MultiAssayExperiment") {
        color_by <- getCovariates(object, color_by)
      } else { 
        stop("'color_by' was specified but it was not recognised, please read the documentation") 
      }
      
    # It is a vector of length N
    } else if (length(color_by) > 1) {
      stopifnot(length(color_by) == N)
      # color_by <- as.factor(color_by)
    } else {
      stop("'color_by' was specified but it was not recognised, please read the documentation")
    }
  } else {
    color_by <- rep(TRUE,N)
    colorLegend <- F
  }

  # Set shape
  shapeLegend <- T
  if (!is.null(shape_by)) {
    # It is the name of a covariate 
    if (length(shape_by) == 1 & is.character(shape_by)) {
      if(name_shape=="") name_shape <- shape_by
      TrainData <- getTrainData(object)
      featureNames <- lapply(TrainData(object), rownames)
      if(shape_by %in% Reduce(union,featureNames)) {
        viewidx <- which(sapply(featureNames, function(vnm) shape_by %in% vnm))
        shape_by <- TrainData[[viewidx]][shape_by,]
      } else if(class(object@InputData) == "MultiAssayExperiment"){
        shape_by <- getCovariates(object, shape_by)
    }
    else stop("'shape_by' was specified but it was not recognised, please read the documentation")
    # It is a vector of length N
    } else if (length(shape_by) > 1) {
      stopifnot(length(shape_by) == N)
    } else {
      stop("'shape_by' was specified but it was not recognised, please read the documentation")
    }
  } else {
    shape_by <- rep(TRUE,N)
    shapeLegend <- F
  }
  
  # Create data frame to plot
  df = data.frame(x = Z[, factors[1]], y = Z[, factors[2]], shape_by = shape_by, color_by = color_by)
  
  # remove values missing color or shape annotation
  if (!showMissing) df <- df[!(is.na(df$shape_by) | is.na(df$color_by)),]

   #turn into factors
   df$shape_by[is.na(df$shape_by)] <- "NA"
   df$shape_by <- as.factor(df$shape_by)
   if(length(unique(df$color_by)) < 5) df$color_by <- as.factor(df$color_by)
 
  
  xlabel <- factors[1]
  ylabel <- factors[2]
                                
  p <- ggplot(df, aes_string(x = "x", y = "y")) + 
      geom_point(aes_string(color = "color_by", shape = "shape_by")) + xlab(xlabel) + ylab(ylabel) +
      # scale_shape_manual(values=c(19,1,2:18)[1:length(unique(shape_by))]) +
      theme(plot.margin = margin(20, 20, 10, 10), 
            axis.text = element_text(size = rel(1), color = "black"), 
            axis.title = element_text(size = 16), 
            axis.title.y = element_text(size = rel(1.1), margin = margin(0, 10, 0, 0)), 
            axis.title.x = element_text(size = rel(1.1), margin = margin(10, 0, 0, 0)), 
            axis.line = element_line(color = "black", size = 0.5), 
            axis.ticks = element_line(color = "black", size = 0.5),
            panel.border = element_blank(), 
            panel.grid.major = element_blank(),
            panel.grid.minor = element_blank(), 
            panel.background = element_blank(),
            legend.key = element_rect(fill = "white"),
            legend.text = element_text(size = 16),
            legend.title = element_text(size =16)
            )
  if (colorLegend) { p <- p + labs(color = name_color) } else { p <- p + guides(color = FALSE) }
  if (shapeLegend) { p <- p + labs(shape = name_shape) }  else { p <- p + guides(shape = FALSE) }
  return(p)
}
  
  
#' @title Pairwise scatterplots of multiple latent factors
#' @name plotFactorScatters
#' @description Scatterplots of the sample values for pair-wise combinations of multiple latent factors.
#' @param object a \code{\link{MOFAmodel}} object.
#' @param factors character vector with the factor name(s), or numeric vector with the index of the factor(s) to use. 
#' Default is 'all'
#' @param color_by specifies groups or values used to color the samples. 
#' This can be either: 
#' a character giving the name of a feature present in the training data, 
#' a character giving the same of a covariate (only if using \code{\link{MultiAssayExperiment}} as input), 
#' or a vector of the same length as the number of samples specifying discrete groups or continuous numeric values.
#' @param shape_by specifies groups or values used to shape the samples. 
#' This can be either: 
#' a character giving the name of a feature present in the training data, 
#' a character giving the same of a covariate (only if using \code{\link{MultiAssayExperiment}} as input), 
#' or a vector of the same length as the number of samples specifying discrete groups.
#' @param name_color name for color legend (usually only used if color_by is not a character itself)
#' @param name_shape name for shape legend (usually only used if shape_by is not a character itself)
#' @param showMissing logical indicating whether to include samples for which \code{shape_by} or \code{color_by} is missing
#' @details One of the first steps for the annotation of factors is to visualise and group/color them using known covariates such as phenotypic or clinical data.
#' This method generates multiple scatterplots for pairwise combinations of several latent factors.
#' Similar functions are \code{\link{plotFactorScatter}} for doing single scatter plots and 
#' \code{\link{plotFactorBeeswarm}} for doing Beeswarm plots for single factors.
#' @return \code{ggplot2} object
#' @import ggplot2
#' @export
#' @examples
#' # Example on the CLL data
#' filepath <- system.file("extdata", "CLL_model.hdf5", package = "MOFAtools")
#' MOFA_CLL <- loadModel(filepath)
#' plotFactorScatters(MOFA_CLL, factors=1:3)
#' plotFactorScatters(MOFA_CLL, factors=1:3, color_by= "IGHV")
#'
#' # Example on the scMT data
#' filepath <- system.file("extdata", "scMT_model.hdf5", package = "MOFAtools")
#' MOFA_scMT <- loadModel(filepath)
#' plotFactorScatters(MOFA_scMT)

plotFactorScatters <- function(object, factors = "all", showMissing=TRUE, 
                         color_by=NULL, name_color="",  
                         shape_by=NULL, name_shape="") {
  
  # Sanity checks
  if (class(object) != "MOFAmodel") stop("'object' has to be an instance of MOFAmodel")

  # Collect relevant data
  N <- object@Dimensions[["N"]]
<<<<<<< HEAD
  Z <- getFactors(object, factors = factors)
  factors <- colnames(Z)
=======
  Z <- getExpectations(object, "Z", "E")
>>>>>>> 747d20c3
  
  # Get factors
  if (is.numeric(factors)) {
    if (object@ModelOptions$learnIntercept) {
      factors <- factorNames(object)[factors+1]
    } else {
      factors <- factorNames(object)[factors]
    }
  } else { 
    if (paste0(factors,collapse="") == "all") { 
      factors <- factorNames(object) 
    } else {
      stopifnot(all(factors %in% factorNames(object)))  
    }
  }
  Z <- getFactors(object, factors = factors)
  
  # Remove constant factors 
  tmp <- apply(Z,2,var,na.rm=T)
  if (any(tmp==0)) {
    # message(paste0("Removing constant factors: ", paste(which(tmp==0), collapse="")))
    Z <- Z[,!tmp==0]
    factors <- factors[!tmp==0]
  }
  
  # Set color
  colorLegend <- T
  if (!is.null(color_by)) {
    # It is the name of a covariate or a feature in the TrainData
    if (length(color_by) == 1 & is.character(color_by)) {
      if(name_color=="") name_color <- color_by
      TrainData <- getTrainData(object)
      featureNames <- lapply(TrainData(object), rownames)
      if(color_by %in% Reduce(union,featureNames)) {
        viewidx <- which(sapply(featureNames, function(vnm) color_by %in% vnm))
        color_by <- TrainData[[viewidx]][color_by,]
      } else if(class(object@InputData) == "MultiAssayExperiment"){
        color_by <- getCovariates(object, color_by)
    }
    else stop("'color_by' was specified but it was not recognised, please read the documentation")
    # It is a vector of length N
    } else if (length(color_by) > 1) {
      stopifnot(length(color_by) == N)
      # color_by <- as.factor(color_by)
    } else {
      stop("'color_by' was specified but it was not recognised, please read the documentation")
    }
  } else {
    color_by <- rep(TRUE,N)
    colorLegend <- F
  }

  # Set shape
  shapeLegend <- T
  if (!is.null(shape_by)) {
    # It is the name of a covariate 
    if (length(shape_by) == 1 & is.character(shape_by)) {
      if(name_shape=="") name_shape <- shape_by
      TrainData <- getTrainData(object)
      featureNames <- lapply(TrainData(object), rownames)
      if (shape_by %in% Reduce(union,featureNames)) {
        viewidx <- which(sapply(featureNames, function(vnm) shape_by %in% vnm))
        shape_by <- TrainData[[viewidx]][shape_by,]
      } else if(class(object@InputData) == "MultiAssayExperiment"){
        shape_by <- getCovariates(object, shape_by)
    }
    else stop("'shape_by' was specified but it was not recognised, please read the documentation")
    # It is a vector of length N
    # It is a vector of length N
    } else if (length(shape_by) > 1) {
      stopifnot(length(shape_by) == N)
    } else {
      stop("'shape_by' was specified but it was not recognised, please read the documentation")
    }
  } else {
    shape_by <- rep(TRUE,N)
    shapeLegend <- F
  }

  # Remove missing values
  if(!showMissing) {
    Z <- Z[!(is.na(color_by) | is.nan(color_by)),]
    color_by <- color_by[!is.na(color_by)]
    shape_by <- shape_by[!is.na(shape_by)]
  }

  # Crete data.frame
  df <- as.data.frame(Z); colnames(df) <- paste0("LF_",colnames(df))
  df <- cbind(df, color_by=color_by, shape_by=shape_by)

    #turn into factors
   df$shape_by[is.na(df$shape_by)] <- "NA"
   df$shape_by <- as.factor(df$shape_by)
   if(length(unique(df$color_by)) < 5) df$color_by <- as.factor(df$color_by)
  
  
  # Define title and legend of the plot
  main <- "" 
  p <- ggplot(df, aes_string(x=colnames(df)[1], y=colnames(df)[2], color="color_by", shape="shape_by")) + geom_point()
  if (colorLegend | shapeLegend) { 
    p <- p +
      theme(
        legend.title=element_text(size=15, hjust=0.5, color="black"),
        legend.position = "right", 
        legend.direction = "vertical",
        legend.key = element_blank()
      )
    
    # If color_by is numeric, define the default gradient
    if (is.numeric(df$color_by)) { p <- p + scale_color_gradientn(colors=terrain.colors(10)) }
    
    if (colorLegend) { p <- p + labs(color = name_color) } else { p <- p + guides(color = FALSE) }
    if (shapeLegend) { p <- p + labs(shape = name_shape) }  else { p <- p + guides(shape = FALSE) }
    # Extract the legend
    legend <- GGally::grab_legend(p)
  } else {
    legend <- NULL
  }
  
  # Generate plot
  p <- GGally::ggpairs(df, columns = colnames(df[,!colnames(df) %in% c("color_by","shape_by")]), 
                  lower=list(continuous="points"), diag=list(continuous='blankDiag'), upper=list(continuous='points'),
          mapping=aes(color=color_by, shape=shape_by), title=main, legend=legend) +
    theme_bw() +
    theme(plot.title = element_text(size = 16, hjust=0.5, color="black"), 
          axis.title = element_text(size = 10, color="black"), 
          axis.text = element_text(size = 9, color="black"),
          legend.position = "right", 
          legend.direction = "vertical"
          )
  
  # If color_by is numeric, define the default gradient
  if (is.numeric(df$color_by)) { 
    for(i in 1:p$nrow) {
      for(j in 1:p$ncol){
        p[i,j] <- p[i,j] + scale_color_gradientn(colors=terrain.colors(10)) 
      }
    }
  }
  
  return(p)
}
  


#' @title Plot correlation matrix between latent factors
#' @name plotFactorCor
#' @description Function to plot the correlation matrix between the latent factors.
#' @param object a trained \code{\link{MOFAmodel}} object.
#' @param method a character indicating the type of correlation coefficient to be computed: pearson (default), kendall, or spearman.
#' @param ... arguments passed to \code{\link[corrplot]{corrplot}}
#' @details This method plots the correlation matrix between the latent factors. \cr 
#' The model encourages the factors to be uncorrelated, so this function usually yields a diagonal correlation matrix. \cr 
#' However, it is not a hard constraint such as in Principal Component Analysis and correlations between factors can occur, 
#' particularly with large number factors. \cr
#' Generally, correlated factors are redundant and should be avoided, as they make interpretation harder. Therefore, 
#' if you have too many correlated factors we suggest you try reducing the number of factors.
#' @return Returns a symmetric matrix with the correlation coefficient between every pair of factors.
#' @importFrom corrplot corrplot
#' @export
#' @examples
#' # Example on the CLL data
#' filepath <- system.file("extdata", "CLL_model.hdf5", package = "MOFAtools")
#' MOFA_CLL <- loadModel(filepath)
#' plotFactorCor(MOFA_CLL)
#'
#' # Example on the scMT data
#' filepath <- system.file("extdata", "scMT_model.hdf5", package = "MOFAtools")
#' MOFA_scMT <- loadModel(filepath)
#' plotFactorCor(MOFA_scMT)

plotFactorCor <- function(object, method = "pearson", ...) {
  
  # Sanity checks
  if (class(object) != "MOFAmodel") stop("'object' has to be an instance of MOFAmodel")
  
  # Fetch factors
  Z <- getFactors(object)
  
  # Remove intercept
  Z <- Z[,colnames(Z)!="intercept"]
  
  # Compute and plot correlation
  rownames(Z) <- paste0("LF_",1:nrow(Z))
  colnames(Z) <- paste0("LF_",1:ncol(Z))
  r <- abs(cor(x=Z, y=Z, method=method, use = "complete.obs"))
  p <- corrplot(r, tl.col="black", ...)
  
  return(r)
}

<|MERGE_RESOLUTION|>--- conflicted
+++ resolved
@@ -42,17 +42,9 @@
   
   # Sanity checks
   if (class(object) != "MOFAmodel") stop("'object' has to be an instance of MOFAmodel")
-<<<<<<< HEAD
-  
-=======
   if(length(factor)>1)  stop("Please specify a single factor!")
-
->>>>>>> 747d20c3
   # Collect relevant data
   Z <- getFactors(object, factors = factor, as.data.frame = TRUE)
-<<<<<<< HEAD
-  factor <- unique(Z$factor)
-=======
   
   # Get factors
   if (is.numeric(factor)) {
@@ -65,7 +57,6 @@
     stopifnot(factor %in% factorNames(object)) 
   }
   
->>>>>>> 747d20c3
   # get groups
   N <- object@Dimensions[["N"]]
   groupLegend <- T
@@ -153,9 +144,7 @@
 #' @return Returns a \code{ggplot2} object
 #' @import ggplot2 ggbeeswarm RColorBrewer grDevices
 #' @export
-<<<<<<< HEAD
 plotFactorBeeswarm <- function(object, factors, color_by = NULL, shape_by = NULL, name_color = "", name_shape = "", showMissing = FALSE) {
-=======
 #' @examples
 #' # Example on the CLL data
 #' filepath <- system.file("extdata", "CLL_model.hdf5", package = "MOFAtools")
@@ -168,9 +157,6 @@
 #' MOFA_scMT <- loadModel(filepath)
 #' plotFactorBeeswarm(MOFA_scMT)
 
-plotFactorBeeswarm <- function(object, factors="all", color_by = NULL, name_color = "", showMissing = FALSE) {
->>>>>>> 747d20c3
-  
   # Sanity checks
   if (!is(object, "MOFAmodel")) stop("'object' has to be an instance of MOFAmodel")
 
@@ -254,13 +240,9 @@
 
 
   # Remove samples with missing values
-<<<<<<< HEAD
   if (showMissing==F) {
     Z <- Z[!(is.na(color_by) | is.nan(color_by) | color_by=="NaN" | is.na(shape_by) | is.nan(shape_by) | shape_by=="NaN"),]
-=======
-  if (!showMissing) {
-    Z <- Z[!(is.na(color_by) | is.nan(color_by) | color_by=="NaN"),]
->>>>>>> 747d20c3
+    # Z <- Z[!(is.na(color_by) | is.nan(color_by) | color_by=="NaN"),]
   }
   
   # Generate plot
@@ -367,12 +349,9 @@
     }
   }
   Z <- getFactors(object, factors = factors)
-<<<<<<< HEAD
   factors <- colnames(Z)
-=======
   
   # Get samples
->>>>>>> 747d20c3
   samples <- sampleNames(object)
   N <- object@Dimensions[["N"]]
   
@@ -517,12 +496,8 @@
 
   # Collect relevant data
   N <- object@Dimensions[["N"]]
-<<<<<<< HEAD
   Z <- getFactors(object, factors = factors)
   factors <- colnames(Z)
-=======
-  Z <- getExpectations(object, "Z", "E")
->>>>>>> 747d20c3
   
   # Get factors
   if (is.numeric(factors)) {
