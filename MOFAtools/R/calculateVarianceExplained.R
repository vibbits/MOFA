--- conflicted
+++ resolved
@@ -19,11 +19,7 @@
 #' @export
 
 calculateVarianceExplained <- function(object, views="all", factors="all", plotit=T, perFeature=F, 
-<<<<<<< HEAD
-                                       orderFactorsbyR2=T, showtotalR2=F) {
-=======
                                        orderFactorsbyR2=T, showtotalR2=T, showVarComp=F) {
->>>>>>> 7abcf390
   
   # Sanity checks
   if (class(object) != "MOFAmodel")
@@ -63,20 +59,12 @@
 
   # Calculate prediction under the null model (intercept only)
     #by default the null model is using the intercept LF if present and not the actual mean
-<<<<<<< HEAD
-    # NullModel <- lapply(views, function(m)  if(object@ModelOpts$learnMean==T) unique(Ypred_mk[[m]][[1]][1,]) else apply(Y[[m]],2,mean,na.rm=T))
-    NullModel <- lapply(views, function(m)  if(object@ModelOpts$learnMean==T) Ypred_mk[[m]][[1]][1,] else apply(Y[[m]],2,mean,na.rm=T)); names(NullModel) <- views
-    resNullModel <- lapply(views, function(m) sweep(Y[[m]],2,NullModel[[m]],"-")); names(resNullModel) <- views
-    partialresNull <- lapply(views, function(m) sweep(Ypred_m[[m]],2,NullModel[[m]],"-")); names(partialresNull) <- views
-=======
     NullModel <- lapply(views, function(m)  if(object@ModelOpts$learnMean==T) Ypred_mk[[m]][[1]][1,] else apply(Y[[m]],2,mean,na.rm=T))
     names(NullModel) <- views
     resNullModel <- lapply(views, function(m) sweep(Y[[m]],2,NullModel[[m]],"-"))
     partialresNull <- lapply(views, function(m) sweep(Ypred_m[[m]],2,NullModel[[m]],"-"))
     names(resNullModel) <- views
     names(partialresNull) <- views
-    
->>>>>>> 7abcf390
     
   # Remove intercept factor if present
   if(object@ModelOpts$learnMean==T) factorsNonconst <- factors[-1] else  factorsNonconst <- factors
