
################################
## Functions to do subsetting ##
################################

#' @title Subset factors
#' @name subsetFactors
#' @description Method to subset (or sort) factors
#' @param object a \code{\link{MOFAmodel}} object.
#' @param factors character vector with the factor names, or numeric vector with the index of the factors.
#' @param keep_intercept bool whether intercept is kept when subsetting (default TRUE).
#' @export

subsetFactors <- function(object, factors, keep_intercept=T) {
  
  # Sanity checks
  if (class(object) != "MOFAmodel") stop("'object' has to be an instance of MOFAmodel")
  stopifnot(length(factors) <= object@Dimensions[["K"]])

    # Get factors
   if(is.numeric(factors)) {
      if (object@ModelOpts$learnIntercept == T) factors <- factorNames(object)[factors+1]
      else factors <- factorNames(object)[factors]
    }
      else{ stopifnot(all(factors %in% factorNames(object))) }

  if(keep_intercept & object@ModelOpts$learnIntercept == T & !"intercept" %in% factors) factors <- c("intercept", factors)
  # Subset expectations
  object@Expectations$Z <- object@Expectations$Z[,factors, drop=F]
  object@Expectations$AlphaW <- sapply(object@Expectations$AlphaW, function(x) x[factors], simplify = F, USE.NAMES = T)
  object@Expectations$W <- sapply(object@Expectations$W, function(x) x[,factors, drop=F], simplify = F, USE.NAMES = T)
  object@Expectations$Theta <- sapply(object@Expectations$Theta, function(x) x[factors], simplify = F, USE.NAMES = T)

  # Modify dimensionality
  object@Dimensions[["K"]] <- length(factors)
  
  # Modify factor names
  factorNames(object) <- as.character(factors)
<<<<<<< HEAD
  # factorNames(object) <- as.character(1:object@Dimensions[["K"]])
=======
>>>>>>> c78f7de5
  
  return(object)
}
<|MERGE_RESOLUTION|>--- conflicted
+++ resolved
@@ -36,10 +36,6 @@
   
   # Modify factor names
   factorNames(object) <- as.character(factors)
-<<<<<<< HEAD
-  # factorNames(object) <- as.character(1:object@Dimensions[["K"]])
-=======
->>>>>>> c78f7de5
   
   return(object)
 }
