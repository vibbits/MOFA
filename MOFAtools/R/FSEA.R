--- conflicted
+++ resolved
@@ -178,9 +178,6 @@
 #' @return nothing
 #' @import ggplot2
 #' @export
-<<<<<<< HEAD
-LinePlot_FeatureSetEnrichmentAnalysis <- function(object, fsea.out, factor, threshold=0.1, max.pathways=25, adjust=T) {
-=======
 #' @examples 
 #' # Example on the CLL data
 #' filepath <- system.file("extdata", "CLL_model.hdf5", package = "MOFAtools")
@@ -190,9 +187,7 @@
 #' fsea.out <- FeatureSetEnrichmentAnalysis(MOFA_CLL, view="mRNA", feature.sets=reactomeGS)
 #' # top 10 enriched pathwyas on factor 5:
 #' LinePlot_FeatureSetEnrichmentAnalysis(fsea.out, factor=5,  max.pathways=10)
-
-LinePlot_FeatureSetEnrichmentAnalysis <- function(fsea.out, factor, threshold=0.1, max.pathways=25, adjust=T) {
->>>>>>> 747d20c3
+LinePlot_FeatureSetEnrichmentAnalysis <- function(object, fsea.out, factor, threshold=0.1, max.pathways=25, adjust=T) {
   
   # Sanity checks
   stopifnot(length(factor)==1) 
@@ -257,13 +252,6 @@
 #' @import pheatmap
 #' @importFrom grDevices colorRampPalette
 #' @export
-<<<<<<< HEAD
-Heatmap_FeatureSetEnrichmentAnalysis <- function(fsea.out, threshold = 0.05, log = TRUE, cluster_cols=TRUE, ...) {
-
-  # get p-values
-  p.values <- fsea.out$pval.adj
-  p.values <- p.values[!apply(p.values, 1, function(x) sum(x>=threshold)) == ncol(p.values),, drop=FALSE]
-=======
 #' @examples 
 #' # Example on the CLL data
 #' filepath <- system.file("extdata", "CLL_model.hdf5", package = "MOFAtools")
@@ -274,12 +262,11 @@
 #' # overview of enriched pathways per factor at an FDR of 1%
 #' Heatmap_FeatureSetEnrichmentAnalysis(fsea.out, alpha=0.01)
 
-Heatmap_FeatureSetEnrichmentAnalysis <- function(fsea.out, alpha = 0.05, log = TRUE, ...) {
+Heatmap_FeatureSetEnrichmentAnalysis <- function(fsea.out, threshold = 0.05, log = TRUE, ...) {
 
   # get p-values
   p.values <- fsea.out$pval.adj
-  p.values <- p.values[!apply(p.values, 1, function(x) sum(x>=alpha)) == ncol(p.values),]
->>>>>>> 747d20c3
+  p.values <- p.values[!apply(p.values, 1, function(x) sum(x>=threshold)) == ncol(p.values),, drop=FALSE]
   
   # Apply Log transform
   if (log==T) {
@@ -329,18 +316,17 @@
   pathwaysDF <- dplyr::mutate(pathwaysDF, factor= factor(factor, levels = colnames(fsea.out$pval)))
   
   # Count enriched gene sets per pathway
-<<<<<<< HEAD
   pathwaysSummary <- dplyr::group_by(pathwaysDF,factor)
   pathwaysSummary <- dplyr::summarise(pathwaysSummary, n_enriched=length(pathway)) 
   if(!all(colnames(fsea.out$pval) %in% pathwaysSummary$factor))
   pathwaysSummary <- rbind(pathwaysSummary, data.frame(factor = colnames(fsea.out$pval)[!colnames(fsea.out$pval) %in% pathwaysSummary$factor],
                                                      n_enriched=0))
   pathwaysSummary$factor <- factor(pathwaysSummary$factor, levels=colnames(fsea.out$pval))
-=======
-  n_enriched <- table(pathwaysDF$factor)
-  pathwaysSummary <- data.frame(n_enriched = as.numeric(n_enriched),
-                                factor = factor(names(n_enriched), levels = colnames(fsea.out$pval)))
->>>>>>> 747d20c3
+  
+  # THIS IS A COMMIT THAT WAS IN RETICULATE BRANCH. BRITTA CAN YOU CHECK THIS?
+  # n_enriched <- table(pathwaysDF$factor)
+  # pathwaysSummary <- data.frame(n_enriched = as.numeric(n_enriched),
+  #                               factor = factor(names(n_enriched), levels = colnames(fsea.out$pval)))
   
   # Generate plot
   ggplot(pathwaysSummary, aes(x=factor, y=n_enriched)) +
