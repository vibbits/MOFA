from __future__ import division
import numpy.linalg  as linalg
import numpy.ma as ma

# Import manually defined functions
from variational_nodes import *
from utils import *
from nodes import Constant_Node

import scipy.special as special

"""
###################################################
## Updates for the Sparse Group Factor Analysis ##
###################################################

Extensions with respect to the Gaussian Group Factor Analysis:
- Element-wise spike and slab

(Derivation of equations can be found in file XX)

Current nodes:
    Y_Node: observed data
    SW_Node: spike and slab weights
    Tau_Node: precision of the noise
    Alpha_Node: ARD precision
    Z_Node: latent variables

Each node is a Variational_Node() class with the following main variables:
    Important methods:
    - precompute: precompute some terms to speed up the calculations
    - calculateELBO: calculate evidence lower bound using current estimates of expectations/params
    - getParameters: return current parameters
    - getExpectations: return current expectations
    - updateParameters: update parameters using current estimates of expectations
    - updateExpectations: update expectations using current estimates of parameters

    Important attributes:
    - markov_blanket: dictionary that defines the set of nodes that are in the markov blanket of the current node
    - Q: an instance of Distribution() which contains the specification of the variational distribution
    - P: an instance of Distribution() which contains the specification of the prior distribution
    - dim: dimensionality of the node

"""

class Y_Node(Constant_Variational_Node):
    def __init__(self, dim, value):
        Constant_Variational_Node.__init__(self, dim, value)

        # Create a boolean mask of the data to hidden missing values
        if type(self.value) != ma.MaskedArray:
            self.mask()

        # Precompute some terms
        self.precompute()

    def precompute(self):
        # Precompute some terms to speed up the calculations
        # self.N = self.dim[0]
        self.N = self.dim[0] - ma.getmask(self.value).sum(axis=0)
        self.D = self.dim[1]
        # self.likconst = -0.5*self.N*self.D*s.log(2*s.pi)
        self.likconst = -0.5*s.sum(self.N)*s.log(2*s.pi)

    def mask(self):
        # Mask the observations if they have missing values
        self.value = ma.masked_invalid(self.value)

    def calculateELBO(self):
        tauQ_param = self.markov_blanket["Tau"].getParameters("Q")
        tauP_param = self.markov_blanket["Tau"].getParameters("P")
        tau_exp = self.markov_blanket["Tau"].getExpectations()
        lik = self.likconst + 0.5*s.sum(self.N*(tau_exp["lnE"])) - s.dot(tau_exp["E"],tauQ_param["b"]-tauP_param["b"])
        return lik

class Z_Node(UnivariateGaussian_Unobserved_Variational_Node):
    def __init__(self, dim, pmean, pvar, qmean, qvar, qE=None, qE2=None, idx_covariates=None):
        # UnivariateGaussian_Unobserved_Variational_Node.__init__(self, dim=dim, pmean=pmean, pvar=pvar, qmean=qmean, qvar=qvar, qE=qE)
        super(Z_Node,self).__init__(dim=dim, pmean=pmean, pvar=pvar, qmean=qmean, qvar=qvar, qE=qE, qE2=qE2)
        self.precompute()

        if idx_covariates is not None:
            self.covariates[idx_covariates] = True

    def precompute(self):
        self.N = self.dim[0]
        self.covariates = np.zeros(self.dim[1], dtype=bool)
        self.factors_axis = 1

    def updateParameters(self):

        # Collect expectations from other nodes
        # TO DO: MAKE THIS FASTER
        Y = self.markov_blanket["Y"].getExpectation()
        SWtmp = self.markov_blanket["SW"].getExpectations()
        tau = self.markov_blanket["Tau"].getExpectation()
        M = len(Y)
        Y = ma.concatenate([Y[m] for m in xrange(M)],axis=1)
        SW = s.concatenate([SWtmp[m]["ESW"]for m in xrange(M)],axis=0)
        SWW = s.concatenate([SWtmp[m]["ESWW"] for m in xrange(M)],axis=0)
        tau = s.concatenate([tau[m] for m in xrange(M)],axis=0)

        # Collect parameters from the P and Q distributions of this node
        P,Q = self.P.getParameters(), self.Q.getParameters()
        Pmean, Pvar, Qmean = P['mean'], P['var'], Q['mean']

        # Variance
        # POSSIBLE MISTAKE: THE PLUS ONE HERE? OR IS THIS RELATED TO PVAR?
        tmp = (tau*SWW.T).sum(axis=1)
        tmp = s.repeat(tmp[None,:],self.N,0)
        tmp += 1./Pvar  # adding the prior precision to the updated precision
        Qvar = 1./tmp

        # Mean
        if any(self.covariates):
            covariates = Qmean[:,self.covariates]

        for k in xrange(self.dim[1]):
            tmp1 = SW[:,k]*tau
            tmp2 = Y - s.dot( Qmean[:,s.arange(self.dim[1])!=k] , SW[:,s.arange(self.dim[1])!=k].T )
            tmp3 = ma.dot(tmp2,tmp1)
            tmp3 += 1./Pvar[:,k] * Pmean[:,k]
            Qmean[:,k] = Qvar[:,k] * tmp3

        # Do not update the latent variables associated with known covariates
        if any(self.covariates):
            Qmean[:,self.covariates] = covariates

        # Save updated parameters of the Q distribution
        self.Q.setParameters(mean=Qmean, var=Qvar)

    def calculateELBO(self):
        # Collect parameters and expectations
        Ppar,Qpar,Qexp = self.P.getParameters(), self.Q.getParameters(), self.Q.getExpectations()
        Pmean, Pvar, Qmean, Qvar = Ppar['mean'], Ppar['var'], Qpar['mean'], Qpar['var']
        QE,QE2 = Qexp['E'],Qexp['E2']

        # compute term from the exponential in the Gaussian
        tmp1 = 0.5*QE2 - Pmean*QE + 0.5*Pmean**2.0
        tmp1 = -(tmp1/Pvar).sum()

        # compute term from the precision factor in front of the Gaussian (TODO should be computed only once)
        tmp2 = - (s.log(Pvar)/2.).sum()

        lb_p = tmp1 + tmp2
        lb_q = - (s.log(Qvar).sum() + self.N*self.dim[1])/2.

        return lb_p-lb_q

class Tau_Node(Gamma_Unobserved_Variational_Node):
    def __init__(self, dim, pa, pb, qa, qb, qE=None):
        # Gamma_Unobserved_Variational_Node.__init__(self, dim=dim, pa=pa, pb=pb, qa=qa, qb=qb, qE=qE)
        super(Tau_Node,self).__init__(dim=dim, pa=pa, pb=pb, qa=qa, qb=qb, qE=qE)
        self.precompute()

    def precompute(self):
        self.D = self.dim[0]
        # self.lbconst = s.sum(self.D*(self.P.params['a']*s.log(self.P.params['b']) - special.gammaln(self.P.params['a'])))
        self.lbconst = s.sum(self.P.params['a']*s.log(self.P.params['b']) - special.gammaln(self.P.params['a']))
    def updateParameters(self):

        # Collect expectations from other nodes
        Y = self.markov_blanket["Y"].getExpectation()
        tmp = self.markov_blanket["SW"].getExpectations()
        SW,SWW = tmp["ESW"], tmp["ESWW"]
        Ztmp = self.markov_blanket["Z"].getExpectations()
        Z,ZZ = Ztmp["E"],Ztmp["E2"]

        # Collect parameters from the P and Q distributions of this node
        P,Q = self.P.getParameters(), self.Q.getParameters()
        Pa, Pb = P['a'], P['b']

        # Calculate terms for the update
        term1 = (Y**2).sum(axis=0).data 
        term2 = 2*(Y*s.dot(Z,SW.T)).sum(axis=0).data
        term3 = (ZZ.dot(SWW.T)).sum(axis=0)
        term4 = s.diag(s.dot( SW.dot(Z.T), Z.dot(SW.T) )) - s.dot(Z**2,(SW**2).T).sum(axis=0)
        tmp = term1 - term2 + term3 + term4

        # Perform updates of the Q distribution
        Qa = Pa + (Y.shape[0] - ma.getmask(Y).sum(axis=0))/2
        Qb = Pb + tmp/2

        # Save updated parameters of the Q distribution
        self.Q.setParameters(a=Qa, b=Qb)

    def calculateELBO(self):
        # Collect parameters and expectations
        P,Q = self.P.getParameters(), self.Q.getParameters()
        Pa, Pb, Qa, Qb = P['a'], P['b'], Q['a'], Q['b']
        QE, QlnE = self.Q.expectations['E'], self.Q.expectations['lnE']

        # Do the calculations
        lb_p = self.lbconst + s.sum((Pa-1)*QlnE) - s.sum(Pb*QE)
        lb_q = s.sum(Qa*s.log(Qb)) + s.sum((Qa-1)*QlnE) - s.sum(Qb*QE) - s.sum(special.gammaln(Qa))
        return lb_p - lb_q

class Alpha_Node(Gamma_Unobserved_Variational_Node):
    def __init__(self, dim, pa, pb, qa, qb, qE=None):
        # Gamma_Unobserved_Variational_Node.__init__(self, dim=dim, pa=pa, pb=pb, qa=qa, qb=qb, qE=qE)
        super(Alpha_Node,self).__init__(dim=dim, pa=pa, pb=pb, qa=qa, qb=qb, qE=qE)
        self.precompute()

    def precompute(self):
        # self.K = self.dim[0]
        # self.lbconst = self.K * ( self.P.a*s.log(self.P.b) - special.gammaln(self.P.a) )
        self.lbconst = s.sum( self.P.params['a']*s.log(self.P.params['b']) - special.gammaln(self.P.params['a']) )
        self.factors_axis = 0

    def updateParameters(self):

        # Collect expectations from other nodes
        tmp = self.markov_blanket["SW"].getExpectations()
        ES,EWW,ESWW = tmp["ES"],tmp["EWW"],tmp["ESWW"]

        # Collect parameters from the P and Q distributions of this node
        P,Q = self.P.getParameters(), self.Q.getParameters()
        Pa, Pb = P['a'], P['b']

        # ARD prior on What 
        Qa = Pa + 0.5*EWW.shape[0]
        Qb = Pb + 0.5*EWW.sum(axis=0)

<<<<<<< HEAD
        # ARD prior on ????
        # Qa = Pa + 0.5*ES.sum(axis=0)
        D = ES.shape[0]
        Qa = Pa + 0.5*D
        Qb = Pb + 0.5*EWW.sum(axis=0)
=======
        # ARD prior on W, possibly wrong
	# Qa = Pa + 0.5*ES.sum(axis=0)
        # Qb = Pb + 0.5*ESWW.sum(axis=0)
>>>>>>> fdd68cf3

        # Save updated parameters of the Q distribution
        self.Q.setParameters(a=Qa, b=Qb)

    def calculateELBO(self):
        # Collect parameters and expectations
        P,Q = self.P.getParameters(), self.Q.getParameters()
        Pa, Pb, Qa, Qb = P['a'], P['b'], Q['a'], Q['b']
        QE, QlnE = self.Q.expectations['E'], self.Q.expectations['lnE']

        # Do the calculations
        lb_p = self.lbconst + s.sum((Pa-1)*QlnE) - s.sum(Pb*QE)
        lb_q = s.sum(Qa*s.log(Qb)) + s.sum((Qa-1)*QlnE) - s.sum(Qb*QE) - s.sum(special.gammaln(Qa))

        return lb_p - lb_q

class SW_Node(BernoulliGaussian_Unobserved_Variational_Node):
    # SHOULD WE USE **KWARGS AND *KARGS ONLY?
    # def __init__(self, dim, pmean_S0, pmean_S1, pvar_S0, pvar_S1, ptheta, qmean_S0, qmean_S1, qvar_S0, qvar_S1, qtheta, qEW_S0=None, qEW_S1=None, qES=None):
    def __init__(self, dim, pmean_S0, pmean_S1, pvar_S0, pvar_S1, ptheta, qmean_S0, qmean_S1, qvar_S0, qvar_S1, qtheta, qEW_S0=None, qEW_S1=None, qES=None):
        super(SW_Node,self).__init__(dim, pmean_S0, pmean_S1, pvar_S0, pvar_S1, ptheta, qmean_S0, qmean_S1, qvar_S0, qvar_S1, qtheta, qEW_S0, qEW_S1, qES)
        # BernoulliGaussian_Unobserved_Variational_Node.__init__(self, dim, pmean_S0, pmean_S1, pvar_S0, pvar_S1, ptheta, qmean_S0, qmean_S1, qvar_S0, qvar_S1, qtheta, qEW_S0, qEW_S1, qES)
        self.precompute()

    def precompute(self):
        self.D = self.dim[0]
        # self.K = self.dim[1]
        self.factors_axis = 1

    def updateParameters(self):

        # Collect expectations from other nodes
        Ztmp = self.markov_blanket["Z"].getExpectations()
        Z,ZZ = Ztmp["E"],Ztmp["E2"]
        tau = self.markov_blanket["Tau"].getExpectation()
        Y = self.markov_blanket["Y"].getExpectation()
        alpha = self.markov_blanket["Alpha"].getExpectation()
        thetatmp = self.markov_blanket['Theta'].getExpectations() # TODO make general in mixed node
        theta_lnE, theta_lnEInv  = thetatmp['lnE'], thetatmp['lnEInv']
        # theta_E = thetatmp['E']

        # Collect parameters and expectations from P and Q distributions of this node
        SW = self.Q.getExpectations()["ESW"]
        Q = self.Q.getParameters()
        Qmean_S1, Qvar_S1, Qtheta = Q['mean_S1'], Q['var_S1'], Q['theta']

        # check dimensions of theta and expand if necessary
        # I THINK THIS SHOULD NOT BE HERE...
        if theta_lnE.shape != Qmean_S1.shape:
            theta_lnE = s.repeat(theta_lnE[None,:],Qmean_S1.shape[0],0)
        if theta_lnEInv.shape != Qmean_S1.shape:
            theta_lnEInv = s.repeat(theta_lnEInv[None,:],Qmean_S1.shape[0],0)

        all_term1 = theta_lnE - theta_lnEInv
        # all_term1 = s.log(theta_E/(1.-theta_E))

        K = self.dim[1]
        for d in xrange(self.D):
            for k in xrange( K):
                term1 = all_term1[d,k]
                term2 = 0.5*s.log(alpha[k]/tau[d])
                term3 = 0.5*s.log(s.sum(ZZ[:,k]) + alpha[k]/tau[d])
                foo = ma.dot(Y[:,d],Z[:,k]) - s.dot(SW[d,s.arange(K)!=k],(Z[:,k]*Z[:,s.arange(K)!=k].T).sum(axis=1))
                bar = s.sum(ZZ[:,k]) + alpha[k]/tau[d]
                term4 = 0.5*tau[d]*foo**2 / bar

                # Update S
                Qtheta[d,k] = 1/(1+s.exp(-(term1+term2-term3+term4)))

                # Update W
                Qmean_S1[d,k] = foo/bar
                Qvar_S1[d,k] = 1/(tau[d]*bar)

                # Update expectations
                SW[d,k] = Qtheta[d,k] * Qmean_S1[d,k]

        # for k in xrange(self.dim[1]):

        #     term1 = all_term1[:,k]
        #     term2 = 0.5*s.log(s.divide(alpha[k],tau))
        #     term3 = 0.5*s.log(s.sum(ZZ[:,k]) + s.divide(alpha[k],tau))
        #     # term41 = ma.dot(Y.T,Z[:,k])
        #     term41 = ma.dot(Y.T,Z[:,k]).data
        #     term42 = s.dot( SW[:,s.arange(self.dim[1])!=k] , (Z[:,k]*Z[:,s.arange(self.dim[1])!=k].T).sum(axis=1) )
        #     term43 = s.sum(ZZ[:,k]) + s.divide(alpha[k],tau)
        #     term4 = 0.5*tau * s.divide((term41-term42)**2,term43)

        #     # Update S
        #     Qtheta[:,k] = 1/(1+s.exp(-(term1+term2-term3+term4)))

        #     # Update W
        #     Qmean_S1[:,k] = s.divide(term41-term42,term43)
        #     Qvar_S1[:,k] = s.divide(1,tau*term43)

        #     # Update Expectations for the next iteration
        #     SW[:,k] = Qtheta[:,k] * Qmean_S1[:,k]

        # Save updated parameters of the Q distribution
        self.Q.setParameters(mean_S0=s.zeros((self.D,self.dim[1])), var_S0=s.repeat(1/alpha[None,:],self.D,0), 
                             mean_S1=Qmean_S1, var_S1=Qvar_S1, theta=Qtheta )

    def calculateELBO(self):

        # Collect parameters and expectations
        Qpar,Qexp = self.Q.getParameters(), self.Q.getExpectations()
        S,WW = Qexp["ES"], Qexp["EWW"]
        Qvar = Qpar['var_S1']
        alpha = self.markov_blanket["Alpha"].getExpectations()
        theta = self.markov_blanket['Theta'].getExpectations()


        # Calculate ELBO for W
        lb_pw = (self.D*alpha["lnE"].sum() - s.sum(alpha["E"]*WW))/2
        lb_qw = -0.5*self.dim[1]*self.D - 0.5*s.log(S*Qvar + ((1-S)/alpha["E"])).sum()
        lb_w = lb_pw - lb_qw

        # Calculate ELBO for S
        # Slower = 0.00001
        # Supper = 0.99999
        # S[S<Slower] = Slower
        # S[S>Supper] = Supper

        lb_ps = s.sum( S*theta['lnE'] + (1-S)*theta['lnEInv'])

        lb_qs_tmp = S*s.log(S) + (1-S)*s.log(1-S)
        lb_qs_tmp[s.isnan(lb_qs_tmp)] = 0

        lb_qs = s.sum(lb_qs_tmp)
        lb_s = lb_ps - lb_qs

        return lb_w + lb_s

class Theta_Node(Beta_Unobserved_Variational_Node):
    """
    This class comtain a Theta node associate to factors for which
    we dont have annotations.

    The inference is done per view and factor, so the dimension of the node is the
    number of non-annotated factors

    the updateParameters function needs to know what factors are non-annotated in
    order to choose from the S matrix
    """

    def __init__(self, dim, pa, pb, qa, qb, qE=None):
        # Beta_Unobserved_Variational_Node.__init__(self, dim=dim, pa=pa, pb=pb, qa=qa, qb=qb, qE=qE)
        super(Theta_Node,self).__init__(dim=dim, pa=pa, pb=pb, qa=qa, qb=qb, qE=qE)
        self.precompute()

    def precompute(self):
        self.factors_axis = 0
        self.Ppar = self.P.getParameters()

    def updateParameters(self, factors_selection=None):

        # Collect expectations from other nodes
        S = self.markov_blanket['SW'].getExpectations()["ES"]


        # Precompute terms
        if factors_selection is not None:
            S = S[:,factors_selection]
        tmp1 = S.sum(axis=0)

        # Perform updates
        Qa = self.Ppar['a'] + tmp1
        Qb = self.Ppar['b'] + S.shape[0]-tmp1

        # Save updated parameters of the Q distribution
        self.Q.setParameters(a=Qa, b=Qb)

    def calculateELBO(self):

        # Collect parameters and expectations
        Qpar,Qexp = self.Q.getParameters(), self.Q.getExpectations()
        Pa, Pb, Qa, Qb = self.Ppar['a'], self.Ppar['b'], Qpar['a'], Qpar['b']
        QE, QlnE, QlnEInv = Qexp['E'], Qexp['lnE'], Qexp['lnEInv']

        # D = self.markov_blanket['SW'].getDimensions()[0]

        # minus cross entropy of Q and P
        tmp1 = (Pa-1.)*QlnE + (Pb-1.)*QlnEInv - special.betaln(Pa,Pb)
        lb_p = tmp1.sum()

        # minus entropy of Q
        tmp2 = (Qa-1.)*QlnE + (Qb-1.)*QlnEInv - special.betaln(Qa,Qb)
        lb_q = tmp2.sum()

        return lb_p - lb_q

class Theta_Constant_Node(Constant_Variational_Node):
    def __init__(self, dim, value):
        super(Theta_Constant_Node, self).__init__(dim, value)
        self.precompute()

    def precompute(self):
        self.E = self.value
        self.lnE = s.log(self.value)
        self.lnEInv = s.log(1-self.value)

    def getExpectations(self):
        return { 'E':self.E, 'lnE':self.lnE, 'lnEInv':self.lnEInv }

    def removeFactors(self, idx, axis=0):
        # Ideally we want this node to use the removeFactors defined in Node()
        # but the problem is that we also need to update the "expectations", so i need
        # to call precompute()
        self.value = s.delete(self.value, idx, axis)
        self.precompute()
        self.updateDim(axis=axis, new_dim=self.dim[axis]-len(idx))

<|MERGE_RESOLUTION|>--- conflicted
+++ resolved
@@ -217,21 +217,15 @@
         P,Q = self.P.getParameters(), self.Q.getParameters()
         Pa, Pb = P['a'], P['b']
 
-        # ARD prior on What 
-        Qa = Pa + 0.5*EWW.shape[0]
-        Qb = Pb + 0.5*EWW.sum(axis=0)
-
-<<<<<<< HEAD
+        # ARD prior on ???
+        # Qa = Pa + 0.5*EWW.shape[0]
+        # Qb = Pb + 0.5*EWW.sum(axis=0)
+
         # ARD prior on ????
         # Qa = Pa + 0.5*ES.sum(axis=0)
         D = ES.shape[0]
         Qa = Pa + 0.5*D
         Qb = Pb + 0.5*EWW.sum(axis=0)
-=======
-        # ARD prior on W, possibly wrong
-	# Qa = Pa + 0.5*ES.sum(axis=0)
-        # Qb = Pb + 0.5*ESWW.sum(axis=0)
->>>>>>> fdd68cf3
 
         # Save updated parameters of the Q distribution
         self.Q.setParameters(a=Qa, b=Qb)
@@ -288,46 +282,20 @@
         all_term1 = theta_lnE - theta_lnEInv
         # all_term1 = s.log(theta_E/(1.-theta_E))
 
-        K = self.dim[1]
-        for d in xrange(self.D):
-            for k in xrange( K):
-                term1 = all_term1[d,k]
-                term2 = 0.5*s.log(alpha[k]/tau[d])
-                term3 = 0.5*s.log(s.sum(ZZ[:,k]) + alpha[k]/tau[d])
-                foo = ma.dot(Y[:,d],Z[:,k]) - s.dot(SW[d,s.arange(K)!=k],(Z[:,k]*Z[:,s.arange(K)!=k].T).sum(axis=1))
-                bar = s.sum(ZZ[:,k]) + alpha[k]/tau[d]
-                term4 = 0.5*tau[d]*foo**2 / bar
+        for k in xrange(self.dim[1]):
 
                 # Update S
                 Qtheta[d,k] = 1/(1+s.exp(-(term1+term2-term3+term4)))
 
-                # Update W
-                Qmean_S1[d,k] = foo/bar
-                Qvar_S1[d,k] = 1/(tau[d]*bar)
-
-                # Update expectations
-                SW[d,k] = Qtheta[d,k] * Qmean_S1[d,k]
-
-        # for k in xrange(self.dim[1]):
-
-        #     term1 = all_term1[:,k]
-        #     term2 = 0.5*s.log(s.divide(alpha[k],tau))
-        #     term3 = 0.5*s.log(s.sum(ZZ[:,k]) + s.divide(alpha[k],tau))
-        #     # term41 = ma.dot(Y.T,Z[:,k])
-        #     term41 = ma.dot(Y.T,Z[:,k]).data
-        #     term42 = s.dot( SW[:,s.arange(self.dim[1])!=k] , (Z[:,k]*Z[:,s.arange(self.dim[1])!=k].T).sum(axis=1) )
-        #     term43 = s.sum(ZZ[:,k]) + s.divide(alpha[k],tau)
-        #     term4 = 0.5*tau * s.divide((term41-term42)**2,term43)
-
-        #     # Update S
-        #     Qtheta[:,k] = 1/(1+s.exp(-(term1+term2-term3+term4)))
-
-        #     # Update W
-        #     Qmean_S1[:,k] = s.divide(term41-term42,term43)
-        #     Qvar_S1[:,k] = s.divide(1,tau*term43)
-
-        #     # Update Expectations for the next iteration
-        #     SW[:,k] = Qtheta[:,k] * Qmean_S1[:,k]
+            # Update S
+            Qtheta[:,k] = 1/(1+s.exp(-(term1+term2-term3+term4)))
+
+            # Update W
+            Qmean_S1[:,k] = s.divide(term41-term42,term43)
+            Qvar_S1[:,k] = s.divide(1,tau*term43)
+
+            # Update Expectations for the next iteration
+            SW[:,k] = Qtheta[:,k] * Qmean_S1[:,k]
 
         # Save updated parameters of the Q distribution
         self.Q.setParameters(mean_S0=s.zeros((self.D,self.dim[1])), var_S0=s.repeat(1/alpha[None,:],self.D,0), 
