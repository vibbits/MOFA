--- conflicted
+++ resolved
@@ -20,7 +20,7 @@
 
 (Derivation of equations can be found in file XX)
 
-Current nodes:
+Current nodes: 
     Y_Node: observed data
     SW_Node: spike and slab weights
     Tau_Node: precision of the noise
@@ -39,8 +39,8 @@
 
     Important attributes:
     - markov_blanket: dictionary that defines the set of nodes that are in the markov blanket of the current node
-    - Q: an instance of Distribution() which contains the specification of the variational distribution
-    - P: an instance of Distribution() which contains the specification of the prior distribution
+    - Q: an instance of Distribution() which contains the specification of the variational distribution 
+    - P: an instance of Distribution() which contains the specification of the prior distribution 
     - dim: dimensionality of the node
 
 """
@@ -54,7 +54,7 @@
         Observed_Variational_Node.__init__(self, dim, obs)
 
         # Create a boolean mask of the data to hidden missing values
-        if type(self.obs) != ma.MaskedArray:
+        if type(self.obs) != ma.MaskedArray: 
             self.mask()
         # Precompute some terms
         self.precompute()
@@ -77,8 +77,6 @@
         tau_param = self.markov_blanket["tau"].getParameters()
         tau_exp = self.markov_blanket["tau"].getExpectations()
         lik = self.likconst + s.sum(self.N*(tau_exp["lnE"]))/2 - s.dot(tau_exp["E"],tau_param["b"])
-        # if math.isnan(lik):
-            # pdb.set_trace()
         return lik
 
 class Z_Node(UnivariateGaussian_Unobserved_Variational_Node):
@@ -117,11 +115,10 @@
         self.Q.var = 1./tmp
 
         # Mean
-        if any(self.covariates):
+        if any(self.covariates): 
             oldmean = self.Q.mean[:,self.covariates]
 
         for k in xrange(self.K):
-            # pdb.set_trace()
             tmp1 = SW[:,k]*tau
             tmp2 = Y - s.dot( self.Q.mean[:,s.arange(self.K)!=k] , SW[:,s.arange(self.K)!=k].T )
             # self.Q.mean[:,k] = self.Q.var[:,k] * s.dot(tmp2,tmp1)
@@ -134,12 +131,6 @@
             self.Q.mean[:,self.covariates] = oldmean
 
     def calculateELBO(self):
-<<<<<<< HEAD
-        lb_p = -self.Q.E2.sum()
-        lb_q = -s.log(self.Q.var).sum() - self.N*self.K
-        # lb_q = -s.log(self.Q.var).sum() + self.N*self.K
-        return (lb_p-lb_q)/2
-=======
         # term from the exponential term in the Gaussian
         tmp1 = self.Q.E2/2. - self.P.mean * self.Q.E + self.P.mean**2.0/2.
         tmp1 = -(tmp1/self.P.var).sum()
@@ -151,7 +142,6 @@
         lb_q = - (s.log(self.Q.var).sum() + self.N*self.K)/2.
 
         return lb_p-lb_q
->>>>>>> 672e0dbf
 
     def removeFactors(self, *idx):
         keep = s.setdiff1d(s.arange(self.K),idx)
@@ -183,11 +173,6 @@
         SW,SWW = tmp["ESW"], tmp["ESWW"]
         tmp = self.markov_blanket["Z"].getExpectations()
         Z,ZZ = tmp["E"],tmp["E2"]
-<<<<<<< HEAD
-
-
-=======
->>>>>>> 672e0dbf
         ## Vectorised ##
         term1 = (Y**2).sum(axis=0).data
         # term2 = 2*(Y*s.dot(Z,SW.T)).sum(axis=0)
@@ -206,9 +191,6 @@
         lb_p = self.lbconst + (p.a-1)*s.sum(q.lnE) - p.b*s.sum(q.E)
         lb_q = s.sum(q.a*s.log(q.b)) + s.sum((q.a-1)*q.lnE) - s.sum(q.b*q.E) - s.sum(special.gammaln(q.a))
 
-        # if(math.isnan(lb_p -lb_q)):
-        #     pdb.set_trace()
-
         return lb_p - lb_q
 
 class Alpha_Node(Gamma_Unobserved_Variational_Node):
@@ -221,20 +203,7 @@
         self.lbconst = self.K * ( self.P.a*s.log(self.P.b) - special.gammaln(self.P.a) )
 
     def updateParameters(self):
-        # pdb.set_trace()
         tmp = self.markov_blanket["SW"].getExpectations()
-<<<<<<< HEAD
-        S,WW,SWW = tmp["ES"],tmp["EWW"],tmp["ESWW"]
-
-        # ARD prior on What
-        # IS THIS WRONG FOR SOME REASON ???
-        # self.Q.a = self.P.a + D/2 # Updated in the initialisation
-        # self.Q.b = self.P.b + WW.sum(axis=0)/2
-
-        # ARD prior on W
-        self.Q.a = self.P.a + S.sum(axis=0)/2
-        self.Q.b = self.P.b + SWW.sum(axis=0)/2
-=======
         S,EWW,ESWW = tmp["ES"],tmp["EWW"],tmp["ESWW"]
 
         # ARD prior on What
@@ -245,15 +214,12 @@
         # ARD prior on W
         # self.Q.a = self.P.a + S.sum(axis=0)/2
         # self.Q.b = self.P.b + ESWW.sum(axis=0)/2
->>>>>>> 672e0dbf
 
     def calculateELBO(self):
         p = self.P
         q = self.Q
         lb_p = self.lbconst + (p.a-1)*s.sum(q.lnE) - p.b*s.sum(q.E)
         lb_q = s.sum(q.a*s.log(q.b)) + s.sum((q.a-1)*q.lnE) - s.sum(q.b*q.E) - s.sum(special.gammaln(q.a))
-        # if math.isnan(lb_q):
-            # pdb.set_trace()
         return lb_p - lb_q
 
     def removeFactors(self, *idx):
@@ -266,12 +232,9 @@
         self.dim = (self.K,1)
 
 class SW_Node(BernoulliGaussian_Unobserved_Variational_Node):
-    def __init__(self, dim, qmean, qvar, ptheta, qtheta,
-                 optimise_theta_bool=False, pi_opt_per_factor=False):
+    def __init__(self, dim, qmean, qvar, ptheta, qtheta):
         BernoulliGaussian_Unobserved_Variational_Node.__init__(self, dim=dim, qmean=qmean, qvar=qvar, ptheta=ptheta, qtheta=qtheta)
         self.precompute()
-        self.optimise_theta_bool = optimise_theta_bool
-        self.pi_opt_per_factor = pi_opt_per_factor
 
     def precompute(self):
         self.D = self.dim[0]
@@ -310,10 +273,7 @@
             term4 = 0.5*tau * s.divide((term41-term42)**2,term43)
 
             # Update S
-            try:
-                self.Q.theta[:,k] = 1/(1+s.exp(-(term1+term2-term3+term4)))
-            except:
-                pdb.set_trace()
+            self.Q.theta[:,k] = 1/(1+s.exp(-(term1+term2-term3+term4)))
 
             # Update W
             self.Q.mean[:,k] = s.divide(term41-term42,term43)
@@ -321,19 +281,6 @@
 
             # Update Expectations for the next iteration
             SW[:,k] = self.Q.theta[:,k] * self.Q.mean[:,k]
-
-        # Maximising lower bond with respect to hyperparameter theta (M-step)
-        # if self.optimise_theta_bool:
-            # self.P_theta = self.optimise_theta()
-    #
-    # def optimise_theta(self):
-    #     exp = self.getExpectations()
-    #     S = exp['ES']
-    #     if self.pi_opt_per_factor:
-    #         return S.mean(axis=0)
-    #     else:
-    #         return S.mean() * s.ones(S.shape[1])
-
 
     def updateExpectations(self):
         alpha = self.markov_blanket["alpha"].getExpectation()
@@ -345,11 +292,10 @@
         pass
 
     def getExpectations(self):
-        return dict({'ES':self.Q.ES, 'EW':self.Q.EW, 'ESW':self.Q.ESW, 'ESWW':self.Q.ESWW, 'EWW':self.Q.EWW})
+        return dict({'ES':self.Q.ES, 'EW':self.Q.EW, 'ESW':self.Q.ESW,'ESWW':self.Q.ESWW, 'EWW':self.Q.EWW})
 
     def removeFactors(self, *idx):
         # Method to remove a set of (inactive) latent variables from the node
-
         keep = s.setdiff1d(s.arange(self.K),idx)
         self.Q.mean = self.Q.mean[:,keep]
         self.Q.var = self.Q.var[:,keep]
@@ -361,8 +307,6 @@
         self.Q.EWW = self.Q.EWW[:,keep]
         self.K = len(keep)
         self.dim = (self.D,self.K)
-        # self.P_theta = self.P_theta[keep]
-
 
     def calculateELBO(self):
         # Calculate Variational Evidence Lower Bound
@@ -375,20 +319,10 @@
 
         # Calculate ELBO for W
         lb_pw = (self.D*alpha["lnE"].sum() - s.sum(alpha["E"]*WW))/2
-        # lb_qw = -0.5*self.K*self.D - 0.5*s.log(S*self.Q.var + ((1-S)/alpha["E"])).sum()
-        lb_qw = -0.5*s.log(S*self.Q.var + (s.divide((1-S),alpha["E"]))).sum()
+        lb_qw = -0.5*self.K*self.D - 0.5*s.log(S*self.Q.var + ((1-S)/alpha["E"])).sum()
         lb_w = lb_pw - lb_qw
 
         # Calculate ELBO for S
-<<<<<<< HEAD
-        Slower = 0.000000001
-        Supper = 0.999999999
-        S[S<Slower] = Slower
-        S[S>Supper] = Supper
-        # theta = self.P_theta
-        lb_ps = s.sum( S*s.log(self.P_theta) + (1-S)*s.log(1-self.P_theta) )
-        lb_qs = s.sum( S*s.log(S) + (1-S)*s.log(1-S) )
-=======
         # pdb.set_trace()
         # Slower = 0.00001
         # Supper = 0.99999
@@ -401,7 +335,6 @@
         lb_qs_tmp[s.isnan(lb_qs_tmp)] = 0
 
         lb_qs = s.sum(lb_qs_tmp)
->>>>>>> 672e0dbf
         lb_s = lb_ps - lb_qs
 
         # if math.isnan(lb_w + lb_s):
