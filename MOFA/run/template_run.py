--- conflicted
+++ resolved
@@ -210,12 +210,7 @@
   model_opts["initAlphaW"] = { 'a':s.nan*s.ones(K), 'b':s.nan*s.ones(K), 'E':s.ones(K)*100. }
 
 # Theta
-<<<<<<< HEAD
 model_opts["initTheta"] = { 'a':[s.ones(K,) for m in xrange(M)], 'b':[s.ones(K,) for m in xrange(M)], 'E':[s.nan*s.zeros((D[m],K)) for m in xrange(M)] }
-
-=======
-model_opts["initTheta"] = { 'a':[s.ones((D[m],K)) for m in xrange(M)], 'b':[s.ones((D[m],K)) for m in xrange(M)], 'E':[s.nan*s.zeros((D[m],K)) for m in xrange(M)] }
->>>>>>> 66cc593f
 if type(args.initTheta) == float:
   model_opts['initTheta']['E'] = [s.ones((D[m],K))*args.initTheta for m in xrange(M)]
 elif type(args.initTheta) == list:
@@ -234,15 +229,8 @@
       model_opts["initTheta"]["b"][m][k] = s.nan
 
 # Weights
-<<<<<<< HEAD
 model_opts["initSW"] = { 
-  # 'Theta':[s.nan*s.ones((D[m],K)) for m in xrange(M)], # THIS SHOULDN BE USED
   'Theta':[0.5*s.ones((D[m],K)) for m in xrange(M)], # THIS SHOULDN BE USED
-=======
-model_opts["initSW"] = {
-# TODO check this -> Theta 
-  'Theta':[s.nan*s.ones((D[m],K)) for m in xrange(M)], # THIS SHOULDN BE USED
->>>>>>> 66cc593f
   'mean_S0':[s.zeros((D[m],K)) for m in xrange(M)],
   'var_S0':[s.nan*s.ones((D[m],K)) for m in xrange(M)],
   'mean_S1':[s.zeros((D[m],K)) for m in xrange(M)],
@@ -283,12 +271,8 @@
 # the spike and slab prior by not learning theta and initialisating it to one
 
 if model_opts["learnMean"]:
-<<<<<<< HEAD
-  for m in range(M): 
-
-=======
   for m in range(M):
->>>>>>> 66cc593f
+    
     # Weights
     if args.likelihoods[m]=="gaussian":
       model_opts["initSW"]["mean_S1"][m][:,0] = data[m].mean(axis=0)
