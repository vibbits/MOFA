--- conflicted
+++ resolved
@@ -18,12 +18,7 @@
 from multiview_nodes import *
 from seeger_nodes import Binomial_PseudoY_Node, Poisson_PseudoY_Node, Bernoulli_PseudoY_Node
 from local_nodes import Local_Node, Observed_Local_Node
-<<<<<<< HEAD
-from sparse_updates import Y_Node, Alpha_Node, SW_Node, Tau_Node, Z_Node, Theta_Node_No_Annotation
-from constant_nodes import Constant_Node
-=======
 from sparse_updates import Y_Node, Alpha_Node, SW_Node, Tau_Node, Z_Node, Theta_Node_No_Annotation, Theta_Constant_Node
->>>>>>> e2ecd346
 from utils import *
 
 ###################
@@ -183,21 +178,12 @@
 # Theta node
 # DIMENSIOANLITY OF THETA?
 Theta_list = [None] * M
-<<<<<<< HEAD
-learn_theta = True
-for m in xrange(M):
-	if learn_theta:
-		Theta_list[m] = Theta_Node_No_Annotation((K,))
-	else:
-		Theta_list[m] = Constant_Node((D[m],K),0.5)
-=======
 learn_theta = False
 for m in xrange(M):
 	if learn_theta:
 		Theta_list[m] = Theta_Node_No_Annotation(dim=(K,), qE=None)
 	else:
 		Theta_list[m] = Theta_Constant_Node(dim=(K,),value=0.5)
->>>>>>> e2ecd346
 Theta = Multiview_Mixed_Node(M, *Theta_list)
 
 
